--- conflicted
+++ resolved
@@ -159,15 +159,8 @@
 
     if opts.create_config {
         if Path::exists(config_path.as_ref()) {
-<<<<<<< HEAD
-            println!(
-                "The configuration file already exists at the location {config_path:?}. \
-            Try choosing a different location with '-c my-path' or make a backup of your current config file (rename it)."
-            );
-=======
             println!("The configuration file already exists at the location {}. \
             Try choosing a different location with '-c my-path' or make a backup of your current config file (rename it).", config_path.display());
->>>>>>> 32b71fa9
             std::process::exit(1);
         }
 
